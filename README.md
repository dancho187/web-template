--- conflicted
+++ resolved
@@ -35,20 +35,6 @@
 
 ### For Windows users
 
-<<<<<<< HEAD
-Change `export` to `set` in the package.json file if you're using Windows/DOS. You need to do the
-change to "dev" and "dev-sever" commands.
-
-```
-"dev": "yarn run config-check&&set NODE_ENV=development&& set REACT_APP_DEV_API_SERVER_PORT=3500&&concurrently --kill-others \"yarn run dev-frontend\" \"yarn run dev-backend\""
-```
-
-```
-"dev-server": "set NODE_ENV=development&& set PORT=4000&& set REACT_APP_MARKETPLACE_ROOT_URL=http://localhost:4000&&yarn run build&&nodemon --watch server server/index.js"
-```
-
-=======
->>>>>>> 24f42cb9
 We strongly recommend installing
 [Windows Subsystem for Linux](https://docs.microsoft.com/en-us/windows/wsl/about), if you are
 developing on Windows. These templates are made for Unix-like web services which is the most common
