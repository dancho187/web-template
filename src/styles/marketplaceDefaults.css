--- conflicted
+++ resolved
@@ -19,9 +19,9 @@
 
   /* Colors used for different functions (like error texts) */
   --colorPrimary: #fe1b00;
-  --colorPrimaryHover: #fe5000;
+  --colorPrimaryHover: #dc1600;
   --colorSecondary: #2e293a;
-  --colorText: #2e293a;
+  --colorText: #1b1919;
   --colorTextFade: #f0eef3;
   --colorBtnCtaText: #ffffff;
   /* end custom colors */
@@ -1558,15 +1558,9 @@
 }
 
 /* add-ons */
-#home-hero div:last-of-type {
-  align-self: end;
-  @media (--viewportMedium) {
-    align-self: center;
-  }
+#home-hero {
+  min-height: 50vh;
   header {
-<<<<<<< HEAD
-    padding: 1rem;
-=======
     @media (max-width: 600px) {
       margin: 0 auto;
     }
@@ -1579,17 +1573,25 @@
     h1 {
       font-weight: 700;
     }
->>>>>>> c5b6f994
-  }
-  p {
-    font-size: 16px;
-  }
-  @media (--viewportLargeWithPaddings) {
+  }
+  div:last-of-type {
+    align-self: end;
+    @media (--viewportMedium) {
+      align-self: center;
+    }
     header {
-      padding: 2rem;
+      padding: 1rem;
     }
     p {
-      font-size: 18px;
+      font-size: 16px;
+    }
+    @media (--viewportLargeWithPaddings) {
+      header {
+        padding: 2rem;
+      }
+      p {
+        font-size: 18px;
+      }
     }
   }
 }
