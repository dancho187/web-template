# Change Log

We are not following semantic versioning in this template app since any change could potentially be
a breaking change for forked customization projects. We are still experimenting with what is a good
way to update this template, but currently, we follow a pattern:

- Major version change (v**X**.0.0): Changes to several pages and other components. Consider
  implementing this without merging upstream (we'll provide instructions).
- Minor version change (v0.**X**.0): New features and changes to a single page. These are likely to
  cause conflicts.
- Patch (v0.0.**X**): Bug fixes and small changes to components.

---

## Upcoming version 2020-XX-XX

<<<<<<< HEAD
- [remove] Articles in docs directory was just pointing Flex Docs.
  [#21](https://github.com/sharetribe/ftw-product/pull/21)
- [change] Update functions in util/dates.js
  [#19](https://github.com/sharetribe/ftw-product/pull/19)
- [add] Add moment-timezone library on dates.js. Reorder & group util/dates functions. Remove
  unnecessary spread of moment library imports.
  [#18](https://github.com/sharetribe/ftw-product/pull/18)
- [change] Make Topbar search configurable and use keyword-search there
  [#20](https://github.com/sharetribe/ftw-product/pull/20)
- [change] Move stripe related forms and forms directory
  [#17](https://github.com/sharetribe/ftw-product/pull/17)
- [change] Remove PayoutDetailsForm and rename some functions
  [#16](https://github.com/sharetribe/ftw-product/pull/16)
- [change] Move BookingDatesForm under BookingPanel
  [#15](https://github.com/sharetribe/ftw-product/pull/15)
- [change] Regroup examples in styleguide using prefixes
  [#14](https://github.com/sharetribe/ftw-product/pull/14)
- [change] Group page specific Styleguide examples by page name
  [#13](https://github.com/sharetribe/ftw-product/pull/13)
- [change] Move more components under other components and pages
  [#12](https://github.com/sharetribe/ftw-product/pull/12)
- [change] Move forms under the page directory they are used in
  [#11](https://github.com/sharetribe/ftw-product/pull/11)
- [change] Components and forms that are used only in the SearchPage are nested under the page
  directory. [#9](https://github.com/sharetribe/ftw-product/pull/9)
- [change] The `containers/index.js` file is now removed and the components imported directly to
  improve code splitting. [#8](https://github.com/sharetribe/ftw-product/pull/8)
- [change] Move EditListingWizard et al. under EditListingPage
  [#7](https://github.com/sharetribe/ftw-product/pull/7)
- [change] Components and forms that are used only in the TransactionPage (ActivityFeed,
  ReviewModal, ReviewForm, TransactionPanel, SendMessageForm) are moved under the TransactionPage.
  [#6](https://github.com/sharetribe/ftw-product/pull/6)
- [change] Forms that are used only in the AuthenticationPage (ConfirmSignupForm, LoginForm,
  SignupForm) are moved under the AuthenticationPage.
  [#5](https://github.com/sharetribe/ftw-product/pull/5)
- [change] Routing configuration and components are moved to a separate `src/routing` directory.
  [#4](https://github.com/sharetribe/ftw-product/pull/4)
- [change] Configuration files are moved to a separate `src/config` directory. The main config file
  is still imported with the same path as there is the index file in the directory.
  [#2](https://github.com/sharetribe/ftw-product/pull/2)
- [remove] OrderDetailsPanel and Discussion components were not used.
  [#1](https://github.com/sharetribe/ftw-product/pull/1)
=======
## [v8.1.1] 2021-04-20

- [change] Update jose to v3.11.4 [#1433](https://github.com/sharetribe/ftw-daily/pull/1433)
- [add] Update fr.json, es.json and partially de.json
  [#1431](https://github.com/sharetribe/ftw-daily/pull/1431)
- [fix] currency conversion should not expect that env-variable is set.
  [#1425](https://github.com/sharetribe/ftw-daily/pull/1425)
- [fix] LoadableComponentErrorBoundary should be used in prod, not in dev-mode with
  hot-loading.[#1429](https://github.com/sharetribe/ftw-daily/pull/1429)
- [fix] currency for Poland (PLN) [#1427](https://github.com/sharetribe/ftw-daily/pull/1427)

  [v8.1.1]: https://github.com/sharetribe/ftw-daily/compare/v8.1.0...v8.1.1
>>>>>>> ce0607ac

## [v8.1.0] 2021-03-11

- [change] Specify required Node.js versions in package.json and update the node version used in
  CircleCI. Currently, the required Node.js version comes from
  [jose](https://github.com/panva/jose#runtime-support-matrix) package which is used with social
  logins. [#1418](https://github.com/sharetribe/ftw-daily/pull/1418)
- [fix] enforce upper case for currency and improve error message for it.
  [#1417](https://github.com/sharetribe/ftw-daily/pull/1417)
- [add] Add `LoadableComponentErrorBoundary` for handling ChunkLoadErrors with error boundary.
  [#1416](https://github.com/sharetribe/ftw-daily/pull/1416)

  [v8.1.0]: https://github.com/sharetribe/ftw-daily/compare/v8.0.0...v8.1.0

## [v8.0.0] 2021-02-17

This major release adds support for code-splitting using
[Loadable Components](https://loadable-components.com/). At this point, we added route-based code
splitting, which meant changes to routeConfiguration.js and how "loadData" & "setInitialValues"
functions are defined and passed to routeConfiguration. Read more from
[Flex Docs](https://www.sharetribe.com/docs/ftw-routing/how-code-splitting-works-in-ftw/) and
related pull requests:

- [fix] Remove unintended Lodash usage, unspecified window-scope calls and unused vars
  [#1413](https://github.com/sharetribe/ftw-daily/pull/1413)
- [add] Route-based code splitting. This is done against sharetribe-scripts v5.0.0 using Loadable
  components. Read more from the pull request.
  [#1411](https://github.com/sharetribe/ftw-daily/pull/1411)

  [v8.0.0]: https://github.com/sharetribe/ftw-daily/compare/v7.3.0...v8.0.0

## [v7.3.0] 2021-01-13

- [fix] Move well-known/\* endpoints related to OIDC proxy setup from `apiRouter` to new
  `wellKnownRouter`so that they can be enabled outside the basic auth setup. It also makes it
  simpler to set the identity provider url, because we can drop the `/api` part of the path. Also,
  rename the `RSA_SECRET_KEY`to `RSA_PRIVATE_KEY` for consistency.
  [#1399](https://github.com/sharetribe/ftw-daily/pull/1399)
- [fix] Make sure that the verify email API endpoint has been called successfully before redirecting
  the user away from EmailVerificationPage.
  [#1397](https://github.com/sharetribe/ftw-daily/pull/1397)

  [v7.3.0]: https://github.com/sharetribe/ftw-daily/compare/v7.2.0...v7.3.0

## [v7.2.0] 2020-12-16

- [add] Add helper functions for setting up your own OIDC authentication and using FTW server as
  proxy when needed. [#1383](https://github.com/sharetribe/ftw-daily/pull/1383)

  [v7.2.0]: https://github.com/sharetribe/ftw-daily/compare/v7.1.0...v7.2.0

## [v7.1.0] 2020-12-15

- [change] Handle entity update with sparse attributes.
  [#1392](https://github.com/sharetribe/ftw-daily/pull/1392)
- [change] Remove react-google-maps dependency. It has not been maintained for 3 years. From now on,
  we use Google Maps API directly. However, the default map provider is still Mapbox.
  [#1389](https://github.com/sharetribe/ftw-daily/pull/1389)
- [fix] Pass metadata through sanitizeUser function.
  [#1391](https://github.com/sharetribe/ftw-daily/pull/1391)
- [fix] Call for the same page caused unnecessary rendering
  [#1388](https://github.com/sharetribe/ftw-daily/pull/1388)
- [fix] Fix Google Maps default centering if no bounds or center is given.
  [#1386](https://github.com/sharetribe/ftw-daily/pull/1386)
- [add] Add timeout and other options for getCurrentLocation call.
  [#1385](https://github.com/sharetribe/ftw-daily/pull/1385)
- [fix] Fix FieldCheckbox validation on blur event on Firefox.
  [#1384](https://github.com/sharetribe/ftw-daily/pull/1384)

  [v7.1.0]: https://github.com/sharetribe/ftw-daily/compare/v7.0.0...v7.1.0

## [v7.0.0] 2020-11-17

This major release renames all the CSS files. If you have made custom components or customized
existing ones, you should read the related [PR](https://github.com/sharetribe/ftw-daily/pull/1374)
for more information.

- [change] Update sharetribe-scripts (our fork of create-react-app) to v4.0.0. In addition to
  changes that CRA@v4 brought along,

  - We started to use`*.module.css` naming pattern for styles that use CSS Modules preprocessor.
  - We also turned on live CSS Custom Properties (CSS Variables).

  Read the PR for more info: [#1374](https://github.com/sharetribe/ftw-daily/pull/1374)

  [v7.0.0]: https://github.com/sharetribe/ftw-daily/compare/v6.5.0...v7.0.0

## [v6.5.0] 2020-11-16

- [add] Add support for Google login. This works in the same way as Facebook flow so you can check
  the [Facebook PR](https://github.com/sharetribe/ftw-daily/pull/1364) for the more details.
  [#1376](https://github.com/sharetribe/ftw-daily/pull/1376)
- [fix] Routes component got double rendered due to Redux container HOC. Because navigation could
  happen twice, loadData was also called twice.
  [#1380](https://github.com/sharetribe/ftw-daily/pull/1380)
- [fix] 401 return code when rendering on SSR.
  [#1379](https://github.com/sharetribe/ftw-daily/pull/1379)

  [v6.5.0]: https://github.com/sharetribe/ftw-daily/compare/v6.4.2...v6.5.0

## [v6.4.2] 2020-10-30

- [fix] Fix the issue with form on AuthenticationPage not showing on smaller screens when using
  Safari as browser. [#1377](https://github.com/sharetribe/ftw-daily/pull/1377)

  [v6.4.2]: https://github.com/sharetribe/ftw-daily/compare/v6.4.1...v6.4.2

## [v6.4.1] 2020-10-20

- [add] Add new Stripe countires Bulgaria, Cyprus, Czech Republic, Malta and Romania to the
  `StripeConnectAccountForm`. Also reorder BANK_CODE & BRANCH_CODE in UI to more logical order.
  [#1371](https://github.com/sharetribe/ftw-daily/pull/1371)
- [fix] Don't pass protected data key through `ConfirmSignupForm` if protected data is empty.
  [#1370](https://github.com/sharetribe/ftw-daily/pull/1370)
- [add] Update French translation file (Spanish and German translations have still missing keys).
  [#1369](https://github.com/sharetribe/ftw-daily/pull/1369)
- [fix] Pass additional values from `ConfirmSignupForm` forward as user's protected data.
  [#1368](https://github.com/sharetribe/ftw-daily/pull/1368)

  [v6.4.1]: https://github.com/sharetribe/ftw-daily/compare/v6.4.0...v6.4.1

## [v6.4.0] 2020-10-14

- [add] Add Facebook login as a first step towards supporting social logins and SSO in FTW. This PR
  introduces new endpoints `createUserWithIdp` and `loginWithIdp` and strategy for logging in with
  Facebook. See the PR for the more detailed view of the changes.
  [#1364](https://github.com/sharetribe/ftw-daily/pull/1364)
- [fix] Fix missing proptype warnings in `TransactionPage` and `TransactionPanel` tests.
  [#1363](https://github.com/sharetribe/ftw-daily/pull/1363)
- [fix] Improve error handling by passing error details forward instead of creating a new error that
  hides the details when making API call to FTW server.
  [#1361](https://github.com/sharetribe/ftw-daily/pull/1361)
- [fix] Remove duplicate page schema from body.
  [#1355](https://github.com/sharetribe/ftw-daily/pull/1355)

  [v6.4.0]: https://github.com/sharetribe/ftw-daily/compare/v6.3.1...v6.4.0

## [v6.3.1] 2020-08-19

- [fix] Fix popup-button in SelectSingleFilterPopup.css and adjust Footer with correct baselines.
  [#1353](https://github.com/sharetribe/ftw-daily/pull/1353)

[v6.3.1]: https://github.com/sharetribe/ftw-daily/compare/v6.3.0...v6.3.1

## [v6.3.0] 2020-08-19

- [change] We decided to change the default font to Poppins.
  [#1349](https://github.com/sharetribe/ftw-daily/pull/1349)
- [change] Update path-to-regexp to v6.1.0
  [#1348](https://github.com/sharetribe/ftw-daily/pull/1348)
- [change] Update Helmet to v4.0.0. Show warning if environment variable REACT_APP_CSP is not set or
  if it's set to 'report' mode in production environmet. Set REACT_APP_CSP to 'report' mode by
  default in `.env-template` file. [#1347](https://github.com/sharetribe/ftw-daily/pull/1347)
- [change] In `StripeConnectAccountForm` show error message from Stripe if there is one when
  fetching account link. [#1346](https://github.com/sharetribe/ftw-daily/pull/1346)

[v6.3.0]: https://github.com/sharetribe/ftw-daily/compare/v6.2.0...v6.3.0

## [v6.2.0] 2020-08-12

This change set was originally released as a patch update 6.1.2 but after reconsideration it's
released as a minor update 6.2.0.

- [fix] remove typo [#1343](https://github.com/sharetribe/ftw-daily/pull/1343)
- [change] Request custom image variants for avatar
  [#1342](https://github.com/sharetribe/ftw-daily/pull/1342)
- [change] Some dependency updates [#1337](https://github.com/sharetribe/ftw-daily/pull/1337)
- [fix] Use Stripe's `confirmCardPayment` function instead of deprecated `handleCardPayment` to
  confirm PaymentIntent. In addition to the rename, the arguments passed to `handleCardPayment` are
  sligthly different. Otherwise, these changes should not affect the behavior of the function.
  [#1339](https://github.com/sharetribe/ftw-daily/pull/1339)

[v6.2.0]: https://github.com/sharetribe/flex-template-web/compare/v6.1.1...v6.2.0

## [v6.1.1] 2020-07-21

- [fix] Fix config script for NodeJS v14.5.0
  [#1327](https://github.com/sharetribe/ftw-daily/pull/1327)

[v6.1.1]: https://github.com/sharetribe/flex-template-web/compare/v6.1.0...v6.1.1

## [v6.1.0] 2020-07-01

- [fix] MainPanel: search filter bug. Address and bounds are handled outside of MainPanel, URL
  params should be trusted instead of values stored to state.
  [#1320](https://github.com/sharetribe/ftw-daily/pull/1320)
- [fix] small typo. [#1319](https://github.com/sharetribe/ftw-daily/pull/1319)
- [fix] Fix typo (which is copy-pasted in 4 files).
  [#1318](https://github.com/sharetribe/ftw-daily/pull/1318)
- [add] Update French translation file (Spanish and German translations have still missing keys).
  [#1316](https://github.com/sharetribe/ftw-daily/pull/1316)
- [fix] Sync bookingUnitType variables and update comments. Client app's API (proxy) server needs to
  know about unit type. [#1317](https://github.com/sharetribe/ftw-daily/pull/1317)

[v6.1.0]: https://github.com/sharetribe/flex-template-web/compare/v6.0.0...v6.1.0

## [v6.0.0] 2020-06-25

- [change] Use privileged transitions for price calculation by default and update the process alias.
  [#1314](https://github.com/sharetribe/ftw-daily/pull/1314)
- [add] Add client secret enquiry to 'yarn run config' script
  [#1313](https://github.com/sharetribe/ftw-daily/pull/1313)
- [change] Add UI support for flexible pricing and privileged transitions. Note that this requires
  updating the booking breakdown estimation code that is now done in the backend.
  [#1310](https://github.com/sharetribe/ftw-daily/pull/1310)
- [add] Add local API endpoints for flexible pricing and privileged transitions
  [#1301](https://github.com/sharetribe/ftw-daily/pull/1301)
- [fix] `yarn run dev-backend` was expecting NODE_ENV.
  [#1303](https://github.com/sharetribe/ftw-daily/pull/1303)

[v6.0.0]: https://github.com/sharetribe/flex-template-web/compare/v5.0.0...v6.0.0

## [v5.0.0] 2020-06-04

- [change] Streamlining filter setup. Everyone who customizes FTW-templates, needs to update filters
  and unfortunately the related code has been spread out in multiple UI containers.

  Now, filters are more configurable through marketplace-custom-config.js. You can just add new
  filter configs to `filters` array in there - and that should be enough for creating new filters
  for extended data.

  If your are creating a totally new filter component, you can take it into use in a single file:
  src/containers/SearchPage/FilterComponent.js

  In addition, we have renamed couple of container components:

  - SearchFilters -> SearchFiltersPrimary
  - SearchFiltersPanel -> SearchFiltersSecondary (SearchFiltersMobile has kept its name.)

  SortBy filter's state is also tracked similarly as filters. From now on, the state is kept in
  MainPanel and not in those 3 different UI containers.

  [#1296](https://github.com/sharetribe/ftw-daily/pull/1296)

[v5.0.0]: https://github.com/sharetribe/flex-template-web/compare/v4.5.0...v5.0.0

## [v4.5.0] 2020-06-01

- [fix] In some situations, ProfileMenu has began to overflow on TopbarDesktop.
  [#1290](https://github.com/sharetribe/ftw-daily/pull/1290)
- [change] Update dependencies (patch updates only)
  [#1291](https://github.com/sharetribe/ftw-daily/pull/1291)
- [change] Refactor server API routes into separate files.
  [#1294](https://github.com/sharetribe/ftw-daily/pull/1294)
- [change] Start the backend API router in dev mode with a dev server.
  [#1297](https://github.com/sharetribe/ftw-daily/pull/1297)

[v4.5.0]: https://github.com/sharetribe/flex-template-web/compare/v4.4.3...v4.5.0

## [v4.4.3] 2020-05-13

- [fix] Allow white space on Japanese bank account info. Japan collects bank name and account owner
  name in addition to routing numbers. [#1287](https://github.com/sharetribe/ftw-daily/pull/1287)
- [fix] wrongly named default props handleSubmit renamed to onSubmit
  [#1288](https://github.com/sharetribe/ftw-daily/pull/1288)

[v4.4.3]: https://github.com/sharetribe/flex-template-web/compare/v4.4.2...v4.4.3

## [v4.4.2] 2020-04-09

- [fix] Handle deleted reviews in ActivityFeed
  [#1283](https://github.com/sharetribe/ftw-daily/pull/1283)

[v4.4.2]: https://github.com/sharetribe/flex-template-web/compare/v4.4.1...v4.4.2

## [v4.4.1] 2020-03-30

- [change] Improve the search page sorting and filters UI for different screen sizes
  [#1280](https://github.com/sharetribe/ftw-daily/pull/1280)

[v4.4.1]: https://github.com/sharetribe/flex-template-web/compare/v4.4.0...v4.4.1

## [v4.4.0] 2020-03-25

- [add] Search result sorting [#1277](https://github.com/sharetribe/ftw-daily/pull/1277)
- [change] Move category and amenities search filters from primary filters to secondary filters.
  [#1275](https://github.com/sharetribe/ftw-daily/pull/1275)

[v4.4.0]: https://github.com/sharetribe/flex-template-web/compare/v4.3.0...v4.4.0

## [v4.3.0] 2020-03-16

- [change] Redirect user back to Stripe during Connect Onboarding Flow when user is returned to
  failure URL provided that the Account Link generation is successful.
  [#1269](https://github.com/sharetribe/ftw-daily/pull/1269)
- [fix] Don't flash listing closed text on mobile view of `BookingPanel` when the listing data is
  not loaded yet. Instead, check that text is shown only for closed listings.
  [#1268](https://github.com/sharetribe/ftw-daily/pull/1268)
- [change] Use some default values to improve Stripe Connect onboarding. When creating a new Stripe
  the account we will pass the account type, business URL and MCC to Stripe in order to avoid a
  couple of steps in Connect Onboarding. We will also pass `tos_shown_and_accepted` flag. This PR
  will bring back the previously used `accountToken` which is now used for passing e.g. the account
  type to Stripe. [#1267](https://github.com/sharetribe/ftw-daily/pull/1267)
- [change] Update `Modal` component to have option to use `Portal` with `usePortal` flag. Keep also
  possibility to use modals without Portal because of `ModalInMobile` component.
  [#1258](https://github.com/sharetribe/ftw-daily/pull/1258)

  [v4.3.0]: https://github.com/sharetribe/flex-template-web/compare/v4.2.0...v4.3.0

## [v4.2.0] 2020-02-18

- [add] Show a banner when a user is logged in with limited access.
  [#1259](https://github.com/sharetribe/ftw-daily/pull/1259)
  [#1261](https://github.com/sharetribe/ftw-daily/pull/1261)
- [add] Support for logging in as a user from Console.
  [#1254](https://github.com/sharetribe/ftw-daily/pull/1254)
- [change] Add `handlebars` 4.5.3 and `serialize-javascript` 2.1.1 to resolutions in `package.json`.
  [#1251](https://github.com/sharetribe/ftw-daily/pull/1251)

  [v4.2.0]: https://github.com/sharetribe/flex-template-web/compare/v4.1.0...v4.2.0

## [v4.1.0] 2020-02-03

- [fix] Remove unused 'invalid' prop that breaks some versions of Final Form
  [#1255](https://github.com/sharetribe/ftw-daily/pull/1255)
- [fix] Fix `console.warn` functions. [#1252](https://github.com/sharetribe/ftw-daily/pull/1252)
- [add] Add missing countries (e.g. MX and JP) to `StripeBankAccountTokenInput` validations.
  [#1250](https://github.com/sharetribe/ftw-daily/pull/1250)

  [v4.0.1]: https://github.com/sharetribe/flex-template-web/compare/v4.0.0...v4.1.0

## [v4.0.0] 2019-12-19

- [change] Use Stripe's [Connect onboarding](https://stripe.com/docs/connect/connect-onboarding) for
  adding and updating the identity information of the Stripe account.
  - Before updating to this version you should check
    [the related pull request](https://github.com/sharetribe/ftw-daily/pull/1234)
  - Read more from documentation:
    [How to handle provider onboarding and identity verification on FTW](https://www.sharetribe.com/docs/guides/provider-onboarding-and-identity-verification/)

**Note:** In this update we have deprecated the old `PayoutDetailsForm` and `PayoutPreferencesPage`.
Form now on Stripe will handle collecting the identity information required for verificating the
Stripe account. On FTW we will only handle creating the new account and adding and updating
information about bank account (e.g. IBAN number). If you want to keep using the custom form inside
your application you need to make sure that you are collecting all the required information and
enabling users to update the account so that it doesn't get restricted.

- [fix] Add missing props to examples related to EditListingWizard
  [#1247](https://github.com/sharetribe/ftw-daily/pull/1247)
- [fix] Add missing props to tests related to EditListingWizard
  [#1246](https://github.com/sharetribe/ftw-daily/pull/1246)
- [fix] Update links to API Reference docs.
  [#1231](https://github.com/sharetribe/ftw-daily/pull/1231)

  [v4.0.0]: https://github.com/sharetribe/flex-template-web/compare/v3.7.0...v4.0.0

## [v3.7.0] 2019-12-09

- [change] Make it easier to reorder EditListingWizard tabs/panels.
  [#1240](https://github.com/sharetribe/ftw-daily/pull/1240)
- [change] In `PayoutDetailsForm` show states (US and AU) and provinces (CA) in dropdown instead of
  input. Since November 18, 2019 Stripe has been validating these values (read more
  https://support.stripe.com/questions/connect-address-validation).
- [add] Add IconEdit [#1237](https://github.com/sharetribe/ftw-daily/pull/1237)

  [v3.7.0]: https://github.com/sharetribe/flex-template-web/compare/v3.6.1...v3.7.0

## [v3.6.1] 2019-11-26

- [fix] Fix XSS-vulnerability on SearchPage where URL param 'address' was exposed directly to
  schema, which is just a script tag: <script type="application/ld+json">. On server-side, this
  could leak malformed HTML through to browsers and made it possible to inject own script tags.

However, CSP prevents any data breach: injected js can't send data to unknonwn 3rd party sites.

NOTE: Check that `REACT_APP_CSP` is in block mode on your production environment. You can read more
from Flex docs: https://www.sharetribe.com/docs/guides/how-to-set-up-csp-for-ftw/
[#1233](https://github.com/sharetribe/flex-template-web/pull/1233)

- [change] Rename repository form `flex-template-web` to `ftw-daily`.
  [#1230](https://github.com/sharetribe/flex-template-web/pull/1230)

  [v3.6.1]: https://github.com/sharetribe/flex-template-web/compare/v3.6.0...v3.6.1

## [v3.6.0] 2019-11-04

- [change] update react-dates from 20.3.0 to 21.3.1
  [#1223](https://github.com/sharetribe/flex-template-web/pull/1223)
- [change] Update helmet from 3.18.0 to 3.21.2
  [#1225](https://github.com/sharetribe/flex-template-web/pull/1225)
- [change] Update @sentry/browser and @sentry/node from 5.6.2 to 5.7.1. Due to some refactoring
  Sentry has done internally which is included to this update, you might need to remove
  `node_modules` and run `yarn install` again.
  [#1224](https://github.com/sharetribe/flex-template-web/pull/1224)
- [add] Add default timezone to date formatting in example transaction process email templates.
  [#1227](https://github.com/sharetribe/flex-template-web/pull/1227)
- [change] Update @formatjs/intl-relativetimeformat from 2.8.3 to 4.2.1
  [#1222](https://github.com/sharetribe/flex-template-web/pull/1222)
- [fix] Use currency of the `lineItem` on every line of the `BookingBreakdown` if possible.
  [#1221](https://github.com/sharetribe/flex-template-web/pull/1221)
- [fix] AvailabilityPlan doesn't need to have entries for every day.
  [#1214](https://github.com/sharetribe/flex-template-web/pull/1214)
- [change] Default transaction process alias changed.
  [#1219](https://github.com/sharetribe/flex-template-web/pull/1219)
- [change] Add default tx process definition. Remove default email templates.
  [#1220](https://github.com/sharetribe/flex-template-web/pull/1220)

  [v3.6.0]: https://github.com/sharetribe/flex-template-web/compare/v3.5.1...v3.6.0

## [v3.5.1] 2019-09-16

- [add] add orverriding function `onAdd` and `onRemove` for `CustomOverlayView` in
  `SearchMapWithGoogleMap` to abide to React rules and do not `unmountComponentAtNode` when a
  component is rendered by React and use `appendChild` on `onAdd` instead of `draw` to
  [improve performance](https://github.com/tomchentw/react-google-maps/issues/817).
  [#1200](https://github.com/sharetribe/flex-template-web/pull/1200)
- [fix] fix `CustomOverlayView` in `SearchMapWithGoogleMap` to work with new `react-intl` version,
  overriding `render` method to render child object by using `createPortal` instead of
  `unstable_renderSubtreeIntoContainer`.
  [#1200](https://github.com/sharetribe/flex-template-web/pull/1200)

  [v3.5.1]: https://github.com/sharetribe/flex-template-web/compare/v3.5.0...v3.5.1

## [v3.5.0] 2019-08-29

- [change] Change the design of `BookingBreakdown` and add options to show only dates or booking
  date and time there. [#1195](https://github.com/sharetribe/flex-template-web/pull/1195)
- [change] Move `BookingTimeInfo` to separate component from `InboxPage`. Add options to show only
  booking dates or booking dates and times.
  [#1194](https://github.com/sharetribe/flex-template-web/pull/1194)
- [add] Add new Spanish translations related to storing payment card.
  [#1193](https://github.com/sharetribe/flex-template-web/pull/1193)
- [fix] Update yarn.lock (there was Lodash version resolution missing)
  [#1190](https://github.com/sharetribe/flex-template-web/pull/1190)

  [v3.5.0]: https://github.com/sharetribe/flex-template-web/compare/v3.4.0...v3.5.0

## [v3.4.0] 2019-08-29

- [change] Update `react-intl` to 3.1.13. More information about the changes can be found from
  [Upgrade guide for react-intl@3.x](https://github.com/formatjs/react-intl/blob/master/docs/Upgrade-Guide.md)

  - Proptype `intlShape` was removed so we needed to create it again. Because of this we added a new
    `util/reactIntl.js` file. This file is now used to wrap all the react-intl related imports.
  - `addLocaleDate` function was removed and react-intl library is now relying on native Intl APIs:
    [Intl.PluralRules](https://developer.mozilla.org/en-US/docs/Web/JavaScript/Reference/Global_Objects/PluralRules)
    and
    [Intl.RelativeTimeFormat](https://developer.mozilla.org/en-US/docs/Web/JavaScript/Reference/Global_Objects/RelativeTimeFormat).
    In order to support older browsers we needed to add `intl-pluralrules` and
    `intl-relativetimeformat` to `util/polyfills.js`
  - Also Node must be now compiled with `full-icu` which caused changes to `start` and `test`
    scripts in `package.json`. We also needed to add a specific config for `nodemon`
  - Default `textComponent`in `IntlProvider` changed to `React.Fragment` so we need to explicitly
    set `textComponent` to `span`. Otherwise all the snapshots would have changed and it might
    affect to UI if there is styles added to these spans generally in customization projects.

    Note: `FormattedMessage` component now supports
    [`tagName` prop](https://github.com/formatjs/react-intl/blob/master/docs/Components.md#formattedmessage)
    and
    [improved rich-text formatting](https://github.com/formatjs/react-intl/blob/master/docs/Components.md#rich-text-formatting).
    [#1181](https://github.com/sharetribe/flex-template-web/pull/1181)

- [change] Update helmet (v3.20.0 > v3.20.1).
  [#1186](https://github.com/sharetribe/flex-template-web/pull/1186)
- [fix] Lodash vulnerability: enforce newer version for react-google-maps and react-dates
  [#1188](https://github.com/sharetribe/flex-template-web/pull/1188)
- [change] Update `React`, `react-test-renderer` and `react-dom` to 16.9.0. After these updates old
  lifecycle methods `componentWillMount`, `componentWillUpdate` and `componentWillUpdate` will cause
  deprecation warnings. Check the updated components from the PR
  [#1172](https://github.com/sharetribe/flex-template-web/pull/1172)
- [fix] ProfileSettingsForm: clear correct timeout.
  [#1185](https://github.com/sharetribe/flex-template-web/pull/1185)
- [fix] `availabilityPlan` prop in `EditListingAvailabilityForm` was missing.
  [#1183](https://github.com/sharetribe/flex-template-web/pull/1183)
- [fix] Bug fix: valueFromForm prop wasn't passed through different subcomponents.
  [#1182](https://github.com/sharetribe/flex-template-web/pull/1182)
- [add] Update German and French translations.
  [#1184](https://github.com/sharetribe/flex-template-web/pull/1184)
- [change] Migrate from `react-helmet` to `react-helmet-async`
  [#1179](https://github.com/sharetribe/flex-template-web/pull/1179)
- [change] Use `sanitize.css` from own file instead of npm package because updating it accidentally
  might break the UI. [#1177](https://github.com/sharetribe/flex-template-web/pull/1177)
- [fix] Change app.test.js after `react-redux` update
  [#1178](https://github.com/sharetribe/flex-template-web/pull/1178)
- [change] Update `react-redux`: v5.1.1 -> v7.1.1
  [#1176](https://github.com/sharetribe/flex-template-web/pull/1176)
- [change] Update `seedrandom` from v2.4.4 to v3.0.3
  [#1175](https://github.com/sharetribe/flex-template-web/pull/1175)
- [change] Update `inquirer` from v6.5.0 to v7.0.0
  [#1174](https://github.com/sharetribe/flex-template-web/pull/1174)
- [change] Update final-form, final-form-arrays, react-final-form and react-final-form-arrays. This
  forced to make some code changes:

  - Old recommendation of by-passing default field formatting or parsin isn't accepted anymore
    - `format={null}` => use identity function instead: `format={v => v}`
    - `parse={null}` => use identity function instead: `parse={v => v}`
  - Final Form passes input props (name, value, onChange, onBlur, etc. ) grouped inside input key
    - those props now include `type` attribute too.
  - We had old form naming pattern with prop 'form', which now conflicted with updated Final Form
    (The 'form' prop was used when Redux-Form was the form library)

  [#1173](https://github.com/sharetribe/flex-template-web/pull/1173)

- [change] Update `react-dates` from v18.5.0 to v20.3.0
  [#1171](https://github.com/sharetribe/flex-template-web/pull/1171)
- [change] Update Prettier to v1.18.2
  [#1170](https://github.com/sharetribe/flex-template-web/pull/1170)
- [change] Update `path-to-regexp` to v3.0.0
  [#1169](https://github.com/sharetribe/flex-template-web/pull/1169)
- [change] Update `sharetribe-scripts` to v3.1.1
  [#1167](https://github.com/sharetribe/flex-template-web/pull/1167)
- [fix] Small change to remove card tect on `SavedCardDetails` modal.
  [#1166](https://github.com/sharetribe/flex-template-web/pull/1166)
- [change] Update Sentry (@sentry/browser / @sentry/node) from v4.5.1 to v5.6.2
  [#1164](https://github.com/sharetribe/flex-template-web/pull/1164)
- Update dependecies: all the easily updateable minor and batch updates: array.prototype.find,
  babel-jest, core-js, enzyme (et al.), express, helmet, inquirer, lodash, nodemon, raf, redux,
  source-map-support [#1163](https://github.com/sharetribe/flex-template-web/pull/1163)

  [v3.4.0]: https://github.com/sharetribe/flex-template-web/compare/v3.3.0...v3.4.0

## [v3.3.0] 2019-08-22

- [add] Saving payment card after payment or without initial payment. This release contains quite a
  lot changes to many files. This includes:

  - UI changes to `CheckoutPage` for showing the saved payment method
  - One more step to `handlePaymentIntent` flow on `CheckoutPage` if the user decides to save the
    payment card
  - Showing error notification on `TransactionPage` if saving the payment method has failed
  - Use Flex SDK v1.5.0 which has new endpoints for creating Stripe Customer and using Stripe
    SetupIntents
  - Add `handleCardSetup` function to `stripe.duck.js`
  - New shared duck file `paymentMethods.duck.js` for handling saving, deleting and replacing the
    payment method
  - New page `PaymentMethodsPage` in user's account settings
  - `StripePaymenAddress` used in `StripePaymentForm` is now a separate component used also in new
    `PaymentMethodsForm`
  - New `LayoutWrapperAccountSettingsSideNav` component which is used in account settings pages:
    `ContactDetailsPage`, `PasswordChangePage`, `PayoutPreferencesPage`, `PaymentMethodsPage`

  [#1138](https://github.com/sharetribe/flex-template-web/pull/1138)

Read more from Flex docs:
[How saving payment card works in FTW](https://www.sharetribe.com/docs/background/save-payment-card/)

[v3.3.0]: https://github.com/sharetribe/flex-template-web/compare/v3.2.1...v3.3.0

## [v3.2.1] 2019-08-22

- [fix] On `ListingPage` align avatar with the left side of the content and fix content width so
  that it aligns with the header image.
  [#1155](https://github.com/sharetribe/flex-template-web/pull/1155)
- [fix] Rehydrate bug: existing DOM elements were populated incorrectly
  [#1154](https://github.com/sharetribe/flex-template-web/pull/1154)
- [fix] Don't send personal id number or business profile to Stripe API when creating a Stripe
  customer if they are not required in `stripe-config.js`. This happened e.g. if someone filled the
  form after selecting the US and then before sending changed the country to Finland.
  [#1151](https://github.com/sharetribe/flex-template-web/pull/1151)
- [add] Add new French and Spanish translations related to keyword search and Spanish translations
  related to payment intents. [#1148](https://github.com/sharetribe/flex-template-web/pull/1148)
- [add] Add new French translations related to payment intents. Also few small changes to en.json
  for consistency. [#1139](https://github.com/sharetribe/flex-template-web/pull/1139)

[v3.2.1]: https://github.com/sharetribe/flex-template-web/compare/v3.2.0...v3.2.1

## [v3.2.0] 2019-07-08

- [add] Keyword search/filter added to SearchPage component.
  [#1129](https://github.com/sharetribe/flex-template-web/pull/1129)
- [fix] temporarily remove audit CI job.
  [#1136](https://github.com/sharetribe/flex-template-web/pull/1136)
- [change] Update outdated dependencies. This includes updating lodash to fix the security issue.
  [#1135](https://github.com/sharetribe/flex-template-web/pull/1135)

  [v3.2.0]: https://github.com/sharetribe/flex-template-web/compare/v3.1.1...v3.2.0

## [v3.1.1] 2019-07-08

- [fix] Ensure on `TransactionPanel` that enquiry has a correct transition when a customer tries to
  book the listing. This might happen with transaction process changes (e.g. when changing from
  previous default to SCA process).
  [#1131](https://github.com/sharetribe/flex-template-web/pull/1131)

  [v3.1.1]: https://github.com/sharetribe/flex-template-web/compare/v3.1.0...v3.1.1

## [v3.1.0] 2019-07-05

- [fix] SectionHero: fix type in search params. There was an extra "/s?".
  [#1124](https://github.com/sharetribe/flex-template-web/pull/1124)
- [add] Add support for Singapore as the payout country of a provider. Also fix a bug in passing the
  personal ID number to Stripe. [#1122](https://github.com/sharetribe/flex-template-web/pull/1122)
- [add] Add events.mapbox.com to `connect-src` in `csp.js` file.
  [#1123](https://github.com/sharetribe/flex-template-web/pull/1123)
- [change] Verify email automatically once the verification link is clicked. Redirect the user to
  the landing page after verification.
  [#1121](https://github.com/sharetribe/flex-template-web/pull/1121)

  [v3.0.0]: https://github.com/sharetribe/flex-template-web/compare/v3.0.0...v3.1.0

## [v3.0.0] 2019-07-02

- [add] Strong Customer Authentication (SCA) with Stripe's new PaymentIntents flow. This is a big
  change for checkout flow and includes a madatory transaction process change.
  [#1089](https://github.com/sharetribe/flex-template-web/pull/1089)

  - You should check [the pull request](https://github.com/sharetribe/flex-template-web/pull/1089)
  - and read 3 Flex Docs articles:
    [SCA](https://www.sharetribe.com/docs/background/strong-customer-authentication/),
    [PaymentIntents](https://www.sharetribe.com/docs/background/payment-intents/), and
    [How to take PaymentIntents into use](https://www.sharetribe.com/docs/guide/how-to-take-payment-intents-into-use/)

  [v3.0.0]: https://github.com/sharetribe/flex-template-web/compare/v2.17.1...v3.0.0

## [v2.17.1] 2019-06-11

- [fix] `stripeCardToken` didn't update when the user tried to book the same listing for a second
  time. This update will clear the old cardtoken from Redux store when redirecting to
  `TransactionPage`. [#1114](https://github.com/sharetribe/flex-template-web/pull/1114)
- [fix] In `LineItemProviderCommissionMaybe.js` file check that `providerCommissionLineItem` exists.
  In default transaction process the `providerCommissionLineItem` can be expected to be there but if
  the process is using only customer commission there will be error.
  [#1112](https://github.com/sharetribe/flex-template-web/pull/1112)
- [security] Update Flex SDK version to v1.4.1. The new version updates depencencies with security
  issues [#1111](https://github.com/sharetribe/flex-template-web/pull/1111)
- [fix] Fix a bug in showing review links. Because of the bug the second review link was not visible
  in `ActivityFeed`. [#1106](https://github.com/sharetribe/flex-template-web/pull/1106)
- [fix] Emptying the priceFilter component in the searchPage caused a page breaking error.
  [#1101](https://github.com/sharetribe/flex-template-web/pull/1101)

  [v2.17.1]: https://github.com/sharetribe/flex-template-web/compare/v2.17.0...v2.17.1

## [v2.17.0] 2019-05-23

- [change] Mapbox library dependencies updated to v1.0.0.
  [#1099](https://github.com/sharetribe/flex-template-web/pull/1099)
  - Note: Mapbox changed their pricing scheme!
- [fix] missing provider information (like SSN in US), might cause payment to fail on
  `CheckoutPage`. This improves related error message.
  [#1098](https://github.com/sharetribe/flex-template-web/pull/1098)
- [fix] Menu needs to wait for mounting to calculate dimensions properly.
  [#1096](https://github.com/sharetribe/flex-template-web/pull/1096)
- [fix] Renamed Component.example.css files to ComponentExample.css to fix bug introduced in one of
  the library updates. [#1095](https://github.com/sharetribe/flex-template-web/pull/1095)
- [add] `rawOnly` flag for Styleguide examples using fixed positioning or full-page dimensions.
  [#1094](https://github.com/sharetribe/flex-template-web/pull/1094)
- [fix] Show error when typing credit card number if e.g. the number is invalid. Fixes bug that was
  introduced in PR #1088. [#1092](https://github.com/sharetribe/flex-template-web/pull/1092)
- [change] Use Final Form on `StripePaymentForm` for consistency. Note that card form Stripe
  Elements in `StripePaymentForm` is not a Final Form field so it's not available trough Final Form
  but handled separately. [#1088](https://github.com/sharetribe/flex-template-web/pull/1088)
- [change] Move Stripe SDK call from `StripePaymentForm` to `stripe.duck.js` for consistency.
  [#1086](https://github.com/sharetribe/flex-template-web/pull/1086)

  [v2.17.0]: https://github.com/sharetribe/flex-template-web/compare/v2.16.0...v2.17.0

## [v2.16.0] 2019-05-08

This release makes 2 big updates to `sharetribe-scripts` package (which is our fork from Create
React App). It is updated from v1.1.5 ->
[2.1.8](https://github.com/sharetribe/create-react-app/blob/master/CHANGELOG-2.x.md#migrating-from-1x-to-203)
-> [3.0.0](https://github.com/sharetribe/create-react-app/blob/master/CHANGELOG.md). This brought up
a couple of changes:

- package.json has now a **"browserlist"** configuration key. This gives you an option to affect
  browser support (it affects CSS Autoprefixer and JS build output).
  [You might want to update it.](https://github.com/sharetribe/flex-template-web/pull/1073)
- IE support is removed from Create React App, but you can add polyfills yourself if needed.
- React was updated to a version that supports _Hooks_ and _Rules of React_ eslint plugin is
  included.
- All the npm vulnerability report exceptions were removed from `.auditrc`

There was also a couple of bug fixes you should check carefully:
[#1082](https://github.com/sharetribe/flex-template-web/pull/1082),
[#1084](https://github.com/sharetribe/flex-template-web/pull/1084).

**Changes:**

- [fix] Previous change from `currentUser.attributes.stripeConnected` to separately included
  `stripeAccount` caused errors since updates to currentUser entity didn't include `stripeAccount`.
  Including it every time sounds quite error-prone, so we reversed that change.
  [#1084](https://github.com/sharetribe/flex-template-web/pull/1084)
- [fix] Edit `updatedEntities` function in `util/data.js` so that it doesn't mutate the
  `oldEntities` argument. [#1079](https://github.com/sharetribe/flex-template-web/pull/1079)
- [change] Update sharetribe-scripts (CRA fork) to v3.0.0. There are a couple of changes that you
  should check from [#1081](https://github.com/sharetribe/flex-template-web/pull/1081)
  - Reserve use\* function naming pattern for React Hooks.
  - Recent SDK update changed the proptypes for snapshots.
  - Updated scripts/config.js after Prettier version bump
  - Removed unnecessary audit exceptions
- [fix] Ensure on `TransactionPage` that all the required data is loaded before showing the page.
  [#1082](https://github.com/sharetribe/flex-template-web/pull/1082)
- [fix] Use proper method for Sentry on logout to avoid error message.
  [#1080](https://github.com/sharetribe/flex-template-web/pull/1080),
- [change] Update sharetribe-scripts (CRA fork) to v2.1.8. There are a couple of changes that you
  should check from [#1073](https://github.com/sharetribe/flex-template-web/pull/1073)
  - package.json has now a "browserlist" configuration key. This gives you an option to affect
    Autoprefixer configs (aka CSS vendor prefixes / browser support). You might want to update it.
  - IE support is removed from Create React App, but you can add polyfills yourself if needed.
  - Test snapshots were also changed a bit. (Update your own custom tests if needed.)
  - Some CSS and React rules were more strict, you might need to make changes to your custom code.
- [fix] New npm vulnerability alerts checked and added to exception list.
  [#1075](https://github.com/sharetribe/flex-template-web/pull/1075)
- [fix] ListingPage.duck: fix minor bug on dispatching the fetchReviewsRequest action
  [#1074](https://github.com/sharetribe/flex-template-web/pull/1074)

  [v2.16.0]: https://github.com/sharetribe/flex-template-web/compare/v2.15.0...v2.16.0

## [v2.15.0] 2019-04-24

- [add] Improve printing API errors on web inspector (console.table)
  [#1071](https://github.com/sharetribe/flex-template-web/pull/1071)
- [fix] ManageAvailabilityCalendar.js didn't use UTC time when fetching data for calendar months.
  [#1069](https://github.com/sharetribe/flex-template-web/pull/1069)
- [add] Use sparse fields on InboxPage query to reduce data load.
  [#1067](https://github.com/sharetribe/flex-template-web/pull/1067)
  - NOTE: if you need more fields on `InboxPage`, you need to add those to `loadData` function.
- [add] Use sparse fields on SearchPage to reduce data load.
  [#1066](https://github.com/sharetribe/flex-template-web/pull/1066)

  - NOTE: if you need more fields on `ListingCard` than title, price and geolocation - you need to
    add those to `loadData` function.

  [v2.15.0]: https://github.com/sharetribe/flex-template-web/compare/v2.14.0...v2.15.0

## [v2.14.0] 2019-04-05

- [add] German translations for recent PayoutDetailsForm changes.
  [#1064](https://github.com/sharetribe/flex-template-web/pull/1064)
- [add] Added NZD and HKD subunit divisors and refactored currency configuration.
  [#1063](https://github.com/sharetribe/flex-template-web/pull/1063)
- [add] Add support for arbitrary line items.
  [#1062](https://github.com/sharetribe/flex-template-web/pull/1062)
- [fix] US individual accounts had a non-editable business url in PayoutDetailsForm. It was probably
  OK, but there wasn't any reason to for it.
  [#1061](https://github.com/sharetribe/flex-template-web/pull/1061)

  [v2.14.0]: https://github.com/sharetribe/flex-template-web/compare/v2.13.1...v2.14.0

## [v2.13.1] 2019-03-29

- [add] a comment about category and amenities filters. They don't work out-of-the-box, extended
  data needs a schema before it can work as a search filter.
  [#1055](https://github.com/sharetribe/flex-template-web/pull/1055)
- [fix] EditListingWizard: currentUser was null when the EditListingPage got reloaded causing
  TypeError. [#1056](https://github.com/sharetribe/flex-template-web/pull/1056)

  [v2.13.1]: https://github.com/sharetribe/flex-template-web/compare/v2.13.0...v2.13.1

## [v2.13.0] 2019-03-28

- [add] Add translations for recent Stripe API related changes. (German will be included later.)
  [#1052](https://github.com/sharetribe/flex-template-web/pull/1052)
- [fix] JPY currency was configured wrongly: it doesn't use subunits.
  [#1051](https://github.com/sharetribe/flex-template-web/pull/1051)
- [add] Complete rewrite to `PayoutDetailsForm` due to breaking changes in Stripe API.
  [#1049](https://github.com/sharetribe/flex-template-web/pull/1049)
  - You should track all your customizations to `PayoutDetailsForm` and related changes in
    `user.duck.js` and elsewhere before merging this upstream-update.
  - You should update Stripe API to "2019-02-19" or later
- [add] Booking: use attributes `displayStart` and `displayEnd`, instead of reading booking period
  directly from `start` and `end` attributes.
  [#1050](https://github.com/sharetribe/flex-template-web/pull/1050)
- [fix] A listing title that contained only stripped-off characters caused bugs in slug / pathName
  generation. [#1048](https://github.com/sharetribe/flex-template-web/pull/1048)
- [change] Removed Node-engine setup from package.json. Fixed version was causing problems for quite
  many in their first FTW installation. Note: when troubleshooting your Heroku installation, you
  might want to reintroduce engine setup.
  [#1043](https://github.com/sharetribe/flex-template-web/pull/1043)
- [fix] Add error handling to `PayoutDetailsForm` and `StripePaymentForm` in case Stripe publishable
  key is not configured yet. [#1042](https://github.com/sharetribe/flex-template-web/pull/1042)
- [fix] FieldBirthdayInput: placeholder text was not selected by default.
  [#1039](https://github.com/sharetribe/flex-template-web/pull/1039)

  [v2.13.0]: https://github.com/sharetribe/flex-template-web/compare/v2.12.1...v2.13.0

## [v2.12.0] 2019-02-28

- [fix] Fix to PR [#1035](https://github.com/sharetribe/flex-template-web/pull/1035). In
  `user.duck.js` send correct params depending on Stripe API in use.
  [#1037](https://github.com/sharetribe/flex-template-web/pull/1037)
- [change] Update creating Stripe account token to support the latest Stripe API update. See also
  [Stripe API changelog](https://stripe.com/docs/upgrades#api-changelog). **IMPORTANT:** If you are
  using a Stripe account created earlier than 19th of February 2019 you need to change the value of
  `useDeprecatedLegalEntityWithStripe` in `stripe-config.js`. You can check the Stripe API version
  you are using from Stripe Dashboard -> Developers. Since the change in Stripe API was quite big we
  are not able to support company accounts with new Stripe API yet! The option for company accounts
  will be hidden if the value `useDeprecatedLegalEntityWithStripe` is set to `false`.
  [#1035](https://github.com/sharetribe/flex-template-web/pull/1035)
- [change] Improve German translations.
  [#1034](https://github.com/sharetribe/flex-template-web/pull/1034)
- [change] Reordered import/exports on src/components/index.js. This helps to mitigate possible
  circular dependency problems and strange bugs in CSS bundle. In addition, derivative buttons were
  refactored to work with `rootClassName` prop (PrimaryButton, SecondaryButton and
  InlineTextButton). [#1024](https://github.com/sharetribe/flex-template-web/pull/1024)

  [v2.12.0]: https://github.com/sharetribe/flex-template-web/compare/v2.11.1...v2.12.0

## [v2.11.1] 2019-02-21

- [add] New translations for French and Spanish (fr.json & es.json)
  [#1028](https://github.com/sharetribe/flex-template-web/pull/1028)
- [add] New translation file German (de.json). This also adds hyphenation to some of the titles.
  [#1027](https://github.com/sharetribe/flex-template-web/pull/1027)

  [v2.11.0]: https://github.com/sharetribe/flex-template-web/compare/v2.11.0...v2.11.1

## [v2.11.0] 2019-02-20

- [fix] SelectMultipleFilter had a bug on mobile layout - `onSubmit` didn't get called. This fixes
  also two other issues with SelectMultipleFilter: hovering on ListingCard removed dirty values on
  repaint and there was an outline flashing on FilterForm when clicking checkboxes.
  [#1025](https://github.com/sharetribe/flex-template-web/pull/1025)
- [fix] Small changes in CSS files in order to match content width with the footer in pages where
  the footer is visible. Also, make side layout (used e.g. in `TermsOfServicePage`, `InboxPage`,
  `ContactDetailsPage`) align width footer better. Check responsive layouts carefulle after taking
  update from upstream. [#1090](https://github.com/sharetribe/flex-template-web/pull/1019)
- [add] This adds an example how user-generated content could be sanitized. If you have extended
  data you should consider if sanitization is needed for that.
  [#1023](https://github.com/sharetribe/flex-template-web/pull/1023)
- [change] A new component `UserDisplayName` is added for showing user display name and also
  handling the cases where a user is banned or deleted. When the user name must be a string instead
  of a component (e.g. in `Avatar` and in `ListingPage`) you can use a new function
  `userDisplayNameAsString`. Together these will replace the old `userDisplayName` function which is
  now deprecated. Also some small bug fixes to showing banned user. There is quite a lot of file
  changes caused by updating test files.
  [#1022](https://github.com/sharetribe/flex-template-web/pull/1022)
- [change] Remove error handling for unverified email from PasswordRecoveryPage and translations
  related to that. [#1021](https://github.com/sharetribe/flex-template-web/pull/1021)

  [v2.11.0]: https://github.com/sharetribe/flex-template-web/compare/v2.10.0...v2.11.0

## [v2.10.0] 2019-01-31

- [add] Add audit script and include it as a CI job. We had security audit job previously on top of
  node security platform (nsp), but that service was closed on December 2018.
  [#1020](https://github.com/sharetribe/flex-template-web/pull/1020)
- [change] Extracted and refactored utility functions related to transaction and refactored several
  components that show transaction data (incl. InboxPage, TransactionPanel, ActivityFeed). Before
  updating your customization project, you should read more about what has changed from the pull
  request. [#1004](https://github.com/sharetribe/flex-template-web/pull/1004)
- [change] Rest of the documentation moved to Flex Docs: https://www.sharetribe.com/docs/
  [#1015](https://github.com/sharetribe/flex-template-web/pull/1015)

  [v2.10.0]: https://github.com/sharetribe/flex-template-web/compare/v2.9.0...v2.10.0

## [v2.9.0] 2019-01-29

- [fix] day boundaries for date filter and pass booking state to bookings.query
  - SearchPage.duck.js: endDate should not be expanded for night bookings
  - DateRangeController: bookingUnitType: day should allow 0 night
  - EditListingPage.duck.js booking state should be passed to query
    [#1016](https://github.com/sharetribe/flex-template-web/pull/1016)
- [add] Date filter added and filter components (single and multiselect) are refactored to use
  shared subcomponents. [#949](https://github.com/sharetribe/flex-template-web/pull/949)
- [fix] Fixed copy-text in ReviewForm: Rating is required.
  [#1011](https://github.com/sharetribe/flex-template-web/pull/1011)
- [change] Some of the documentation moved to Flex Docs: https://www.sharetribe.com/docs/
  [#1012](https://github.com/sharetribe/flex-template-web/pull/1012) and
  [#1014](https://github.com/sharetribe/flex-template-web/pull/1014)
- [fix] Allow ownListing as listing proptype in BookingPanel component.
  [#1007](https://github.com/sharetribe/flex-template-web/pull/1007)
- [add] Add info text about additional owners to `PayoutDetailsForm`.
  [#1006](https://github.com/sharetribe/flex-template-web/pull/1006)
- [change] Default to English translation if the translation key is missing. After this update, new
  translation keys will not be added to other translation files with English default texts. We keep
  providing translations in our supported languages but they might not be up to date all the time.
  This means if you want to update your translations beforehand or use your own translations file,
  you can use
  [translation CLI](https://github.com/sharetribe/flex-template-web/blob/master/docs/translations.md#managing-translations)
  to check if there are translations missing.
  [#1005](https://github.com/sharetribe/flex-template-web/pull/1005)
- [change] Remove `origin` parameter from `default-location-searches.js`
  [#1003](https://github.com/sharetribe/flex-template-web/pull/1003)
- [add] Limit location autocomplete by adding an optional country parameter to geocoding call in
  both Mapbox and Google Maps integrations. Also updated Mapbox SDK to version 0.5.0.
  [#1002](https://github.com/sharetribe/flex-template-web/pull/1002)

  [v2.9.0]: https://github.com/sharetribe/flex-template-web/compare/v2.8.0...v2.9.0

## [v2.8.0] 2019-01-17

- [add] Add CLI tool for creating .env file and setting up the environment variables.
  [#994](https://github.com/sharetribe/flex-template-web/pull/994)
- [change] Change from Raven to Sentry SDKs for browser and Node.js to version 4.5.1. With the new
  SDKs only one DSN needs to be configured so update also environment variables and documentation
  related to Sentry. [#999](https://github.com/sharetribe/flex-template-web/pull/999)
- [fix] Use environment variable `REACT_APP_AVAILABILITY_ENABLED` to enable or disable availability
  calendar. In the config.js file variable fetchAvailableTimeSlots is now renamed to more general
  enableAvailability because it affects both fetching availability data and enabling the
  availability calendar. [#1000](https://github.com/sharetribe/flex-template-web/pull/1000)
- [fix] UI was broken for banned user after transaction enquiry changes.
  [#996](https://github.com/sharetribe/flex-template-web/pull/996)

  [v2.8.0]: https://github.com/sharetribe/flex-template-web/compare/v2.7.1...v2.8.0

## [v2.7.1] 2019-01-09

- [add] Separate date ranges when fetching availability exceptions and bookings on availability
  calendar. After this change, providers can block dates 365 days in advance instead of just 180
  days. [#997](https://github.com/sharetribe/flex-template-web/pull/997)
- [fix] Fixed a small typo. [#995](https://github.com/sharetribe/flex-template-web/pull/995)

  [v2.7.1]: https://github.com/sharetribe/flex-template-web/compare/v2.7.0...v2.7.1

## [v2.7.0] 2019-01-08

- [add] Add Spanish translations file: es.json and update docs/translations.md
  [#992](https://github.com/sharetribe/flex-template-web/pull/992)
- [add] Add French translations to new translations keys. Few minor updates to English translations
  for consistency. [#991](https://github.com/sharetribe/flex-template-web/pull/991)
- [add] Support for Stripe company accounts. `PayoutDetailsForm` was separated into smaller
  subcomponents. Multiple new translation keys were added and they might not be translated into
  French yet. [#980](https://github.com/sharetribe/flex-template-web/pull/980)
- Manage availability of listings. This works for listings that have booking unit type:
  'line-item/night', or 'line-item/day'. There's also 'manage availability' link in the
  ManageListingCards of "your listings" page.
  [#972](https://github.com/sharetribe/flex-template-web/pull/972)

  [v2.7.0]: https://github.com/sharetribe/flex-template-web/compare/v2.6.0...v2.7.0

## [v2.6.0] 2019-01-02

- [fix] Wrong translations for perUnit in fr.json.
  [#989](https://github.com/sharetribe/flex-template-web/pull/989)
- [change] Layout changes to BookingPanel on listing and transaction pages.
  [#988](https://github.com/sharetribe/flex-template-web/pull/988)
- [fix] Fix wrong booking title on listing page that has been introduced in #969.
  [#987](https://github.com/sharetribe/flex-template-web/pull/987)
- [fix] yarn.lock file was not up to date
  [#986](https://github.com/sharetribe/flex-template-web/pull/986)
- [add] Add an image of fork button to the deploy to production guide.
  [#985](https://github.com/sharetribe/flex-template-web/pull/985)
- [remove] Remove the default built-in email templates. Built-in email templates can be edited in
  Console. [#983](https://github.com/sharetribe/flex-template-web/pull/983)
- [add] Enable booking a listing straight from an enquiry
  [#976](https://github.com/sharetribe/flex-template-web/pull/976)
- [change] Extract SectionBooking to a distinct component from ListingPage.
  [#969](https://github.com/sharetribe/flex-template-web/pull/969)

  [v2.6.0]: https://github.com/sharetribe/flex-template-web/compare/v2.5.0...v2.6.0

## [v2.5.0] 2018-12-17

- [add] Add French translations to recently added translation keys. Also few minor changes to
  English translations for consistency.
  [#981](https://github.com/sharetribe/flex-template-web/pull/981)
- [add] Create FieldRadioButton component.
  [#977](https://github.com/sharetribe/flex-template-web/pull/977)
- [fix] Temporarily remove audit step from CI because of the Node Security Platform shutting down.
  [#979](https://github.com/sharetribe/flex-template-web/pull/979)
- [add] Add Stripe support for new countries: Canada, New Zealand, Switzerland, Norway, and Hong
  Kong. Also add more required fields for US and Australia.
  - StripeBankAccountTokenInputField component and PayoutDetailsForm have some changes
  - Stripe related configuration is separated to new stripe-config.js file.
  - Multiple new translation keys were added and they might not be translated into French yet. If
    you use French translation check PR for the changed keys.
    [#968](https://github.com/sharetribe/flex-template-web/pull/968)
- [change] Remove generic perUnit translations and replace them with specific night, day and unit
  translations depending on booking unit chosen in config.
  [#970](https://github.com/sharetribe/flex-template-web/pull/970)
- [fix] Formatting docs with newest Prettier - related commit was lost in #967 at some point.
  [#975](https://github.com/sharetribe/flex-template-web/pull/975)
- [change] Improved documents related to onboarding: env.md, deploying-to-production.md,
  map-providers.md [#971](https://github.com/sharetribe/flex-template-web/pull/971)
- [change] Update outdated dependencies.
  [#967](https://github.com/sharetribe/flex-template-web/pull/967)
  - **Note:** Updating Prettier caused multiple file changes mostly to `.md` files and `compose`
    setup.
- [change] Update supported Node version to the latest LTS (10.14).
  [#964](https://github.com/sharetribe/flex-template-web/pull/964)
- [add] Add documentation about deploying to production. Also add _deploy to Heroku_ button.
  [#961](https://github.com/sharetribe/flex-template-web/pull/961)

  [v2.5.0]: https://github.com/sharetribe/flex-template-web/compare/v2.4.1...v2.5.0

## [v2.4.1] 2018-11-29

- [fix] Add missing French translation.
  [#966](https://github.com/sharetribe/flex-template-web/pull/966)

[v2.4.1]: https://github.com/sharetribe/flex-template-web/compare/v2.4.0...v2.4.1

## [v2.4.0] 2018-11-28

- [change] Update Flex JS SDK to 1.2.
  [#963](https://github.com/sharetribe/flex-template-web/pull/963)
- [add] Add French as a default language in addition to English.
  [#962](https://github.com/sharetribe/flex-template-web/pull/962)
- [fix] Show Stripe error message on CheckoutPage if payment request fails because of Stripe error.
  Also show error if payment amount is zero.
  [#960](https://github.com/sharetribe/flex-template-web/pull/960)
- [fix] Remove unused translation keys and update PasswordChangePage title
  [#959](https://github.com/sharetribe/flex-template-web/pull/959)
- [add] Add translations CLI tool [#955](https://github.com/sharetribe/flex-template-web/pull/955)

[v2.4.0]: https://github.com/sharetribe/flex-template-web/compare/v2.3.2...v2.4.0

## [v2.3.2] 2018-11-20

- [fix] Take 2: don't set currentUserHasListings if fetched listing is in draft state.
  [#956](https://github.com/sharetribe/flex-template-web/pull/956)
- [fix] PriceFilter styles [#954](https://github.com/sharetribe/flex-template-web/pull/954)

[v2.3.2]: https://github.com/sharetribe/flex-template-web/compare/v2.3.1...v2.3.2

## [v2.3.1] 2018-11-16

- [fix] Don't set currentUserHasListings if fetched listing is in draft state.
  ModalMissingInformation was shown too early for users creating their first listing.
  [#953](https://github.com/sharetribe/flex-template-web/pull/953)
- [change] Add index files of components and containers folder to .prettierignore
  [#952](https://github.com/sharetribe/flex-template-web/pull/952)
- [fix] the alignment of arrows in FieldDateRangeInput and refactoring arrow icon code.
  [#951](https://github.com/sharetribe/flex-template-web/pull/951)
- [change] Remove unnecessary language configuration and improve translations documentation.
  [#950](https://github.com/sharetribe/flex-template-web/pull/950)

[v2.3.1]: https://github.com/sharetribe/flex-template-web/compare/v2.3.0...v2.3.1

## [v2.3.0] 2018-11-13

- [add] Draft listing is used in EditListingWizard, ManageListingCard and ListingPage. From now on
  description panel creates a draft listing and photos panel publishes it. You can also view your
  current draft listings from 'your listings' page.
  [#947](https://github.com/sharetribe/flex-template-web/pull/947)
- [fix] Firefox showed select options with the same color as select itself. Now options have their
  own color set and _placeholder option needs to be disabled_.
  [#946](https://github.com/sharetribe/flex-template-web/pull/946)

[v2.3.0]: https://github.com/sharetribe/flex-template-web/compare/v2.2.0...v2.3.0

## [v2.2.0] 2018-10-31

- [add] SearchPage: adds PriceFilter (and RangeSlider, FieldRangeSlider, PriceFilterForm).

  **Note:** You must define min and max for the filter in `src/marketplace-custom-config.js`.
  Current maximum value for the range is set to 1000 (USD/EUR/currency units). In addition, this
  fixes or removes component examples that don't work in StyleguidePage.

  [#944](https://github.com/sharetribe/flex-template-web/pull/944)

  [v2.2.0]: https://github.com/sharetribe/flex-template-web/compare/v2.1.1...v2.2.0

## [v2.1.1] 2018-10-23

- [add] Added initial documentation about routing and loading data.
  [#941](https://github.com/sharetribe/flex-template-web/pull/941)
- [remove] Removed plain text parts of email templates.
  [#942](https://github.com/sharetribe/flex-template-web/pull/942)
- [add] Add referrer policy due tokens in URL on PasswordResetPage and EmailVerificationPage.
  [#940](https://github.com/sharetribe/flex-template-web/pull/940)
- [add] Added initial documentation about our Redux setup.
  [#939](https://github.com/sharetribe/flex-template-web/pull/939)
- [add] Added a small comment to documentation about the current state of code-splitting.
  [#938](https://github.com/sharetribe/flex-template-web/pull/938)

[v2.1.1]: https://github.com/sharetribe/flex-template-web/compare/v2.1.0...v2.1.1

## [v2.1.0] 2018-10-01

- [change] Improve performance of public pages. Image assets are optimized and lazy loading is
  applied to images in SectionLocation and ListingCard. Read
  [documentation](./docs/improving-performance.md) for implementation details.
  [#936](https://github.com/sharetribe/flex-template-web/pull/936)
- [change] Update sharetribe-scripts. **cssnext** (used previously in sharetribe-scripts) has been
  deprecated. Now **postcss-preset-env** is used instead with stage 3 + custom media queries and
  nesting-rules. If this change breaks your styling, you could still use v1.1.2. The next version of
  [postcss-nesting](https://github.com/jonathantneal/postcss-nesting) (v7.0.0) will no longer
  support nested at-rules (like media queries) - therefore, we didn't update to that version yet.
  [#935](https://github.com/sharetribe/flex-template-web/pull/935)
- [change] Change Mapbox's default font to marketplace font.
  [#934](https://github.com/sharetribe/flex-template-web/pull/934)
- [add] New default design for the landing page's hero section. Now the CTA button's default
  behavior is 'Browse'.
  - `marketplaceH1FontStyles`: changed letter spacing to be more tight.
  - `SectionHero` has now a search page link that should be customized to point to your marketplace
    primary area [#933](https://github.com/sharetribe/flex-template-web/pull/933)

[v2.1.0]: https://github.com/sharetribe/flex-template-web/compare/v2.0.0...v2.1.0

## [v2.0.0] 2018-09-19

- [add] New default map provider (Mapbox) and complete refactoring to all map and geocoding
  components. [#888](https://github.com/sharetribe/flex-template-web/pull/888)

  **Note:** Before updating to version 2.0.0, you should very carefully track customizations that
  you have made to following components:

  - **LocationAutocompleteInput**
  - **Map**
  - **SearchPage** (especially previous `onIdle` function)
  - **SearchMap**
  - **SearchMapPriceLabel**
  - **SearchMapGroupLabel**
  - **SearchMapInfoCard**

  To get a better understanding of what has changed, you should read documents about how to
  [integrate to map providers](./docs/map-providers.md) and especially
  [changing map provider to Google Maps](./docs/google-maps.md)

[v2.0.0]: https://github.com/sharetribe/flex-template-web/compare/v1.4.3...v2.0.0

## [v1.4.3] 2018-09-15

- [fix] fuzzy location didn't change when listing location changed.
  [#931](https://github.com/sharetribe/flex-template-web/pull/931)
- [fix] obfuscatedCoordinatesImpl didn't always return coordinates within given offset radius.
  [#930](https://github.com/sharetribe/flex-template-web/pull/930)
- [fix] LocationAutocompleteInput: blur input when selecting by enter to prevent flash of default
  predictions. [#928](https://github.com/sharetribe/flex-template-web/pull/928)
- [fix] LocationAutocompleteInput: selecting with enter key prevented while fetching predictions.
  [#923](https://github.com/sharetribe/flex-template-web/pull/923)

[v1.4.3]: https://github.com/sharetribe/flex-template-web/compare/v1.4.2...v1.4.3

## [v1.4.2] 2018-09-06

- [add] Reduce character queries on LocationAutocompleteInput to reduce geocoding costs.
  [#883](https://github.com/sharetribe/flex-template-web/pull/883)
- [change] Update git links and improve documentation
  [#911](https://github.com/sharetribe/flex-template-web/pull/911)
- [change] improve env-template to better defaults.
  [#912](https://github.com/sharetribe/flex-template-web/pull/912)
- [fix] Touch event from location autocomplete prediction list ended up causing clicks.
  [#917](https://github.com/sharetribe/flex-template-web/pull/917)
- [change] Disable default predictions in listing wizard
  [#906](https://github.com/sharetribe/flex-template-web/pull/906)

[v1.4.2]: https://github.com/sharetribe/flex-template-web/compare/v1.4.1...v1.4.2

## [v1.4.1] 2018-08-21

- [fix] Fix window resize redirecting to search page with reusable map component
  [#905](https://github.com/sharetribe/flex-template-web/pull/905)

- [change] Maps configuration has been restructured. The new configuration is agnostic of the maps
  provider in use and works with both Google Maps as well as Mapbox.

  The fuzzy location circle has less configuration, but otherwise all the previous settings can be
  set also in the new configuration. See `config.js` for details.

  The default location searches are now enabled in the `.env-template`. For old installations, the
  `REACT_APP_DEFAULT_SEARCHES_ENABLED` env var should be set to `true`. The default searches can
  then be configured in `src/default-location-searches.js`.

  [#900](https://github.com/sharetribe/flex-template-web/pull/900)

[v1.4.1]: https://github.com/sharetribe/flex-template-web/compare/v1.4.0...v1.4.1

## [v1.4.0] 2018-08-17

- [change] Put availability calendar behind a feature flag
  [#902](https://github.com/sharetribe/flex-template-web/pull/902)
- [fix] Drop date time from time slots request query params
  [#901](https://github.com/sharetribe/flex-template-web/pull/901)
- [fix] Make a second time slots request when required
  [#901](https://github.com/sharetribe/flex-template-web/pull/901)
- [add] Map component (used in ListingPage) using Mapbox instead of Google Maps
  [#896](https://github.com/sharetribe/flex-template-web/pull/896)
- [add] Listing availability [#868](https://github.com/sharetribe/flex-template-web/pull/868),
  [#873](https://github.com/sharetribe/flex-template-web/pull/873),
  [#891](https://github.com/sharetribe/flex-template-web/pull/891) &
  [#892](https://github.com/sharetribe/flex-template-web/pull/892)
- [add] Add support for user's current location as a default suggestion in the location autocomplete
  search. [#895](https://github.com/sharetribe/flex-template-web/pull/895)
- [add] Add support for default locations in the LocationAutocompleteInput component. Common
  searches can be configured to show when the input has focus. This reduces typing and Google Places
  geolocation API usage. The defaults can be configured in
  `src/components/LocationAutocompleteInput/GeocoderGoogleMaps.js`.
  [#894](https://github.com/sharetribe/flex-template-web/pull/894)
- [change] Removed the `country` parameter from the search page as it was not used anywhere.
  [#893](https://github.com/sharetribe/flex-template-web/pull/893)

[v1.4.0]: https://github.com/sharetribe/flex-template-web/compare/v1.3.2...v1.4.0

## [v1.3.2] 2018-08-07

- [change] Update the Sharetribe Flex SDK to the 1.0.0 version in NPM. All the `sharetribe-sdk`
  imports are now using the new package name `sharetribe-flex-sdk`.
  [#884](https://github.com/sharetribe/flex-template-web/pull/884)
- [change] Reusable SearchMap. Fixed the original reverted version. (Includes audit exception 678)
  [#882](https://github.com/sharetribe/flex-template-web/pull/882)

[v1.3.2]: https://github.com/sharetribe/flex-template-web/compare/v1.3.1...v1.3.2

## [v1.3.1]

- [fix] Hotfix: reverting the usage of ReusableMapContainer due to production build error.
  [#881](https://github.com/sharetribe/flex-template-web/pull/881)

[v1.3.1]: https://github.com/sharetribe/flex-template-web/compare/v1.3.0...v1.3.1

## [v1.3.0]

- [change] Reusable SearchMap. [#877](https://github.com/sharetribe/flex-template-web/pull/877)
- [fix] Fix a search filters panel bug where selecting an option in a multi select filter ends up
  invoking a mobile filter callback function.
  [#876](https://github.com/sharetribe/flex-template-web/pull/876)
- [change] Use seeded random for client side coordinate obfuscation
  [#874](https://github.com/sharetribe/flex-template-web/pull/874)

[v1.3.0]: https://github.com/sharetribe/flex-template-web/compare/v1.2.2...v1.3.0

## [v1.2.2]

- [change] Change static map to dynamic map when clicked.
  [#871](https://github.com/sharetribe/flex-template-web/pull/871)

[v1.2.2]: https://github.com/sharetribe/flex-template-web/compare/v1.2.1...v1.2.2

## [v1.2.1]

- [fix] Lazy load map only if the map is near current viewport.
  [#871](https://github.com/sharetribe/flex-template-web/pull/871)

[v1.2.1]: https://github.com/sharetribe/flex-template-web/compare/v1.2.0...v1.2.1

## [v1.2.0]

- [change] Use Google's static map on ListingPage. This is a reaction to pricing change of Google
  Maps APIs. [#869](https://github.com/sharetribe/flex-template-web/pull/869)
- [change] Use sessionTokens and fields for Autocomplete calls to Google Maps. This is a reaction to
  pricing change of Google Maps APIs.
  [#867](https://github.com/sharetribe/flex-template-web/pull/867)
- [change] Change TransactionPage state management in loadData.
  [#863](https://github.com/sharetribe/flex-template-web/pull/863),
  [#865](https://github.com/sharetribe/flex-template-web/pull/865) &
  [#866](https://github.com/sharetribe/flex-template-web/pull/866)
- [fix] Fix submit button state on contact details page.
  [#864](https://github.com/sharetribe/flex-template-web/pull/864)
- [fix] Fix listing page host section layout bug.
  [#862](https://github.com/sharetribe/flex-template-web/pull/862)
- [fix] Fix initial message input clearing too early in checkout page.
  [#861](https://github.com/sharetribe/flex-template-web/pull/861)
- [fix] Fix setting Topbar search input initial value.
- [change] Update Redux to v4 [#859](https://github.com/sharetribe/flex-template-web/pull/859)
- [fix] Fix setting Topbar search input initial value
  [#857](https://github.com/sharetribe/flex-template-web/pull/857)

[v1.2.0]: https://github.com/sharetribe/flex-template-web/compare/v1.1.0...v1.2.0

## [v1.1.0]

- [fix] Improve slug creation (slashes were breaking rendering in some environments)
  [#850](https://github.com/sharetribe/flex-template-web/pull/850)
- [fix] Anonymous user should see contact link on UserCard
  [#851](https://github.com/sharetribe/flex-template-web/pull/851)
- [fix] Persisting booking request details across authentication
  [#852](https://github.com/sharetribe/flex-template-web/pull/852)
- [change] Footer styles changed to more generic (no disappearing columns etc.) If you have made
  changes to Footer, consider extracting it to different component before update.
  [#853](https://github.com/sharetribe/flex-template-web/pull/853)
- [change] Logo customization refactored to be easier. Check CheckoutPage, TopbarDesktop and Footer
  after update. [#854](https://github.com/sharetribe/flex-template-web/pull/854)
- [fix] Fix showing reviews from banned users.
  [#855](https://github.com/sharetribe/flex-template-web/pull/855)

[v1.1.0]: https://github.com/sharetribe/flex-template-web/compare/v1.0.0...v1.1.0

## [v1.0.0]

- [change] Migrate remaining Redux Forms to Final Form. Also now all the form components can be
  found in the src/forms folder. Remove redux-form from the dependencies.
  [#845](https://github.com/sharetribe/flex-template-web/pull/845)
- [fix] Extract and fix missing information reminder modal from Topbar
  [#846](https://github.com/sharetribe/flex-template-web/pull/846)
- [fix] Add missing styles for ModalMissingInformation from Topbar
  [#847](https://github.com/sharetribe/flex-template-web/pull/847)
- [fix] API does not return all image variants anymore, this adds correct variants to update contact
  details call. [#848](https://github.com/sharetribe/flex-template-web/pull/848)

[v1.0.0]: https://github.com/sharetribe/flex-template-web/compare/v0.3.1...v1.0.0

## [v0.3.1]

- [change] Change lodash import syntax to reduce bundle size (-15.14 KB)
  [#839](https://github.com/sharetribe/flex-template-web/pull/839)
- [fix] Use https instead of git to access SDK repo for Heroku build (now that the repo is public).
  TODO: create SDK releases instead of using direct refs to single commit.
  [#841](https://github.com/sharetribe/flex-template-web/pull/841)
- [fix] Typo fix for background-color
  [#842](https://github.com/sharetribe/flex-template-web/pull/842)

[v0.3.1]: https://github.com/sharetribe/flex-template-web/compare/v0.3.0...v0.3.1

## [v0.3.0]

- Remove custom touched handling from `FieldCheckboxGroup` as it has has become obsolete now that
  Final Form is replacing Redux Form.
  [#837](https://github.com/sharetribe/flex-template-web/pull/837)
- Create Stripe account directly instead of passing payout details to Flex API (deprecated way).
  [#836](https://github.com/sharetribe/flex-template-web/pull/836)

[v0.3.0]: https://github.com/sharetribe/flex-template-web/compare/v0.2.0...v0.3.0

## v0.2.0

- Starting a change log for Flex Template for Web.<|MERGE_RESOLUTION|>--- conflicted
+++ resolved
@@ -14,7 +14,6 @@
 
 ## Upcoming version 2020-XX-XX
 
-<<<<<<< HEAD
 - [remove] Articles in docs directory was just pointing Flex Docs.
   [#21](https://github.com/sharetribe/ftw-product/pull/21)
 - [change] Update functions in util/dates.js
@@ -57,7 +56,7 @@
   [#2](https://github.com/sharetribe/ftw-product/pull/2)
 - [remove] OrderDetailsPanel and Discussion components were not used.
   [#1](https://github.com/sharetribe/ftw-product/pull/1)
-=======
+
 ## [v8.1.1] 2021-04-20
 
 - [change] Update jose to v3.11.4 [#1433](https://github.com/sharetribe/ftw-daily/pull/1433)
@@ -70,7 +69,6 @@
 - [fix] currency for Poland (PLN) [#1427](https://github.com/sharetribe/ftw-daily/pull/1427)
 
   [v8.1.1]: https://github.com/sharetribe/ftw-daily/compare/v8.1.0...v8.1.1
->>>>>>> ce0607ac
 
 ## [v8.1.0] 2021-03-11
 
