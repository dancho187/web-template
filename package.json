{
  "name": "app",
<<<<<<< HEAD
  "version": "10.0.3",
=======
  "version": "9.1.0",
>>>>>>> 7a2f9b05
  "private": true,
  "license": "Apache-2.0",
  "dependencies": {
    "@babel/runtime": "^7.17.9",
    "@loadable/component": "^5.15.2",
    "@loadable/server": "^5.15.2",
    "@mapbox/polyline": "^1.1.1",
    "@sentry/browser": "^6.19.7",
    "@sentry/node": "^6.19.7",
    "autosize": "^5.0.1",
    "basic-auth": "^2.0.1",
    "body-parser": "^1.20.0",
    "classnames": "^2.3.1",
    "compression": "^1.7.4",
    "cookie-parser": "^1.4.6",
    "core-js": "^3.22.5",
    "cors": "^2.8.5",
    "decimal.js": "^10.3.1",
    "dotenv": "^10.0.0",
    "dotenv-expand": "^5.1.0",
    "express": "^4.18.1",
    "express-enforces-ssl": "^1.1.0",
    "express-sitemap": "^1.8.0",
    "final-form": "^4.20.7",
    "final-form-arrays": "^3.0.2",
    "full-icu": "^1.4.0",
    "helmet": "^4.6.0",
    "jose": "4.9.2",
    "lodash": "^4.17.21",
    "mapbox-gl-multitouch": "^1.0.3",
    "moment": "^2.29.4",
<<<<<<< HEAD
    "moment-timezone": "^0.5.35",
    "object.entries": "^1.1.5",
    "object.values": "^1.1.5",
    "passport": "^0.5.3",
=======
    "passport": "^0.6.0",
>>>>>>> 7a2f9b05
    "passport-facebook": "^3.0.0",
    "passport-google-oauth": "^2.0.0",
    "path-to-regexp": "^6.2.1",
    "prop-types": "^15.8.1",
    "query-string": "^7.1.1",
    "raf": "^3.4.0",
    "react": "^16.13.1",
    "react-dates": "^21.8.0",
    "react-dom": "^16.13.1",
    "react-final-form": "^6.5.9",
    "react-final-form-arrays": "^3.1.3",
    "react-helmet-async": "^1.3.0",
    "react-image-gallery": "^1.2.8",
    "react-intl": "^5.25.1",
    "react-moment-proptypes": "^1.8.1",
    "react-redux": "^7.2.8",
    "react-router-dom": "^5.3.2",
    "react-with-direction": "^1.4.0",
    "redux": "^4.2.0",
    "redux-thunk": "^2.4.1",
    "seedrandom": "^3.0.5",
    "sharetribe-flex-sdk": "^1.17.0",
    "sharetribe-scripts": "6.0.1",
    "smoothscroll-polyfill": "^0.4.0",
    "source-map-support": "^0.5.21",
    "url": "^0.11.0"
  },
  "devDependencies": {
    "bfj": "^7.0.2",
    "chalk": "^v4.1.2",
    "concurrently": "^7.2.0",
    "cross-env": "^7.0.3",
    "enzyme": "^3.11.0",
    "enzyme-adapter-react-16": "^1.15.6",
    "enzyme-to-json": "^3.6.2",
    "inquirer": "^8.2.4",
    "nodemon": "^2.0.16",
    "prettier": "^1.18.2"
  },
  "resolutions": {
    "react-dates/lodash": "^4.17.21",
    "react-test-renderer": "^16.13.1"
  },
  "nodemonConfig": {
    "execMap": {
      "js": "node --icu-data-dir=node_modules/full-icu"
    }
  },
  "scripts": {
    "audit": "yarn audit --json | node scripts/audit.js",
    "clean": "rm -rf build/*",
    "config": "node scripts/config.js",
    "config-check": "node scripts/config.js --check",
    "dev-frontend": "sharetribe-scripts start",
    "dev-backend": "nodemon server/apiServer.js",
    "dev": "yarn run config-check&&cross-env NODE_ENV=development REACT_APP_DEV_API_SERVER_PORT=3500 concurrently --kill-others \"yarn run dev-frontend\" \"yarn run dev-backend\"",
    "build": "yarn build-web&&yarn build-server",
    "build-web": "sharetribe-scripts build",
    "build-server": "sharetribe-scripts build-server",
    "format": "prettier --write '**/*.{js,css}'",
    "format-ci": "prettier --list-different '**/*.{js,css}'",
    "format-docs": "prettier --write '**/*.md'",
    "test": "NODE_ICU_DATA=node_modules/full-icu sharetribe-scripts test",
    "test-ci": "yarn run test-server --runInBand && sharetribe-scripts test --runInBand",
    "eject": "sharetribe-scripts eject",
    "start": "node --icu-data-dir=node_modules/full-icu server/index.js",
    "dev-server": "cross-env-shell NODE_ENV=development PORT=4000 REACT_APP_CANONICAL_ROOT_URL=http://localhost:4000 \"yarn run build&&nodemon --watch server server/index.js\"",
    "test-server": "jest ./server/**/*.test.js",
    "heroku-postbuild": "yarn run build",
    "translate": "node scripts/translations.js"
  },
  "browserslist": {
    "production": [
      ">0.2%",
      "not dead",
      "not op_mini all"
    ],
    "development": [
      "last 1 chrome version",
      "last 1 firefox version",
      "last 1 safari version"
    ]
  },
  "engines": {
    "node": ">=16.18.0"
  },
  "prettier": {
    "singleQuote": true,
    "trailingComma": "es5",
    "proseWrap": "always"
  }
}<|MERGE_RESOLUTION|>--- conflicted
+++ resolved
@@ -1,10 +1,6 @@
 {
   "name": "app",
-<<<<<<< HEAD
-  "version": "10.0.3",
-=======
-  "version": "9.1.0",
->>>>>>> 7a2f9b05
+  "version": "10.1.0",
   "private": true,
   "license": "Apache-2.0",
   "dependencies": {
@@ -36,14 +32,8 @@
     "lodash": "^4.17.21",
     "mapbox-gl-multitouch": "^1.0.3",
     "moment": "^2.29.4",
-<<<<<<< HEAD
     "moment-timezone": "^0.5.35",
-    "object.entries": "^1.1.5",
-    "object.values": "^1.1.5",
-    "passport": "^0.5.3",
-=======
     "passport": "^0.6.0",
->>>>>>> 7a2f9b05
     "passport-facebook": "^3.0.0",
     "passport-google-oauth": "^2.0.0",
     "path-to-regexp": "^6.2.1",
